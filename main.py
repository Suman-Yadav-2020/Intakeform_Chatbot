from fastapi import FastAPI, File, UploadFile
from fastapi.middleware.cors import CORSMiddleware
from fastapi.responses import JSONResponse
from pydantic import BaseModel
from crewai import Agent, Task, Crew, LLM
from textwrap import dedent
import logging
import pdfplumber
import os
import json
import re
from datetime import datetime
from typing import Optional, Union
<<<<<<< HEAD
import base64
import tempfile
import whisper  # Use OpenAI Whisper or faster-whisper

whisper_model = whisper.load_model("base")  # Or "small", "medium", etc.
=======

app = FastAPI()
>>>>>>> 50eb0c73

def transcribe_base64_audio(base64_audio_str: str) -> str:
    audio_bytes = base64.b64decode(base64_audio_str)
    with tempfile.NamedTemporaryFile(delete=False, suffix=".wav") as tmpfile:
        tmpfile.write(audio_bytes)
        tmpfile.flush()
        result = whisper_model.transcribe(tmpfile.name)
    return result["text"].strip()

app = FastAPI()

app.add_middleware(
    CORSMiddleware,
    allow_origins=["http://localhost:5173"],  # frontend origin
    allow_credentials=True,
    allow_methods=["GET", "POST", "PUT", "DELETE", "OPTIONS"],
    allow_headers=["*"],
)

UPLOAD_DIR = "./uploads"
os.makedirs(UPLOAD_DIR, exist_ok=True)

logging.basicConfig(level=logging.INFO)

llm = LLM(
    model="groq/gemma2-9b-it",
    temperature=0.7,
    api_key="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"
)
<<<<<<< HEAD
=======

session_store = {}

class DescriptionRequest(BaseModel):
    description: str
>>>>>>> 50eb0c73

class FollowupStepInput(BaseModel):
    session_id: str
    question: Optional[str] = None
    answer: Optional[str] = None


class DescriptionRequest(BaseModel):
    description: Optional[str] = None
    voice_description: Optional[str] = None



class FollowupStepInput(BaseModel):
    session_id: str
    question: Optional[str] = None
    answer: Optional[str] = None


class AnswerInput(BaseModel):
    session_id: str
    answer: Union[str, list[str]]
<<<<<<< HEAD


# ----------------------- LLM Agents -----------------------

=======
# ----------------------- LLM Agents -----------------------

>>>>>>> 50eb0c73

def generate_questions_from_text(text: str) -> list:
    question_agent = Agent(
        role="Medical Intake Question Extractor",
        goal="Extract questions from intake form",
        backstory="Parses forms and creates structured questions, including signature and consent",
        verbose=True,
        allow_delegation=False,
        llm=llm
    )

    task = Task(
        description=dedent(f"""
You are analyzing a medical intake form.

Your task is to extract:
1. **Patient-facing questions** from the form fields
2. **Consent or declaration statements** (like "I agree", "I consent", "I declare", etc.) and turn them into checkbox-type confirmation questions
3. **Signature and date fields**, especially near consent sections

**Examples:**
- "Full Name" → {{ "question": "What is your full name?", "type": "text" }}
- "DOB" → {{ "question": "What is your date of birth?", "type": "date" }}
- "I consent to treatment" → {{ "question": "Do you agree to the following: 'I consent to treatment'?", "type": "checkbox", "options": ["I agree"] }}
- "Signature" → {{ "question": "Please provide your digital signature", "type": "signature" }}
- "Date" → {{ "question": "What is today's date?", "type": "date" }}

**Return a JSON list of questions in the following format:**
[
  {{
    "question": "What is your full name?",
    "type": "text"
  }},
  {{
    "question": "Do you agree to the following: 'I agree to the terms and conditions'?",
    "type": "checkbox",
    "options": ["I agree" ,I don't agree"]
  }},
  ...
]

Use the following form content to generate questions:
---
{text}
---
"""),
        expected_output="JSON list of questions",
        agent=question_agent
    )

    crew = Crew(agents=[question_agent], tasks=[task], verbose=True)
    return crew.kickoff(inputs={"input": text})


def prefill_answers_from_questions(user_input: str, questions: list) -> dict:
    prefill_agent = Agent(
        role="Medical Form Pre-Filler",
        goal="Pre-fill form based on input",
        backstory="Matches free-text user input to form questions",
        verbose=True,
        allow_delegation=False,
        llm=llm
    )
    q_string = "\n".join(f"- {q['question']}" for q in questions)
    task = Task(
        description=dedent(f"""
Based on this input:
---
{user_input}
---
Try to prefill the following questions:
{q_string}

Return a JSON like:
{{
    "What is your name?": "John",
    "What is your city?": "Austin"
}}
Only include questions you can confidently answer.
"""),
        expected_output="JSON of question: answer pairs",
        agent=prefill_agent,
    )
    crew = Crew(agents=[prefill_agent], tasks=[task], verbose=True)
    result = crew.kickoff(inputs={"input": user_input})

    prefilled = json.loads(result.raw)

    # Fill today’s date for relevant date fields if missing
    today = datetime.today().strftime("%Y-%m-%d")
    for q in questions:
        if q.get("type") == "date" and q["question"] not in prefilled:
            q_text = q["question"].lower()
            if any(keyword in q_text for keyword in ["visit", "today", "appointment", "current date", "date of visit"]):
                prefilled[q["question"]] = today

    return prefilled


def get_next_unanswered_index(answers: list):
    for idx, ans in enumerate(answers):
        if ans is None:
            return idx
    return None


def generate_summary_from_answers(answers: list, questions: list):
    combined = {q['question']: a for q, a in zip(questions, answers) if a is not None}

    summary_agent = Agent(
        role="Medical Summary Generator",
        goal="Summarize completed intake answers into bullet points",
        backstory=(
            "Takes patient intake form responses and produces a clear, concise bullet-point summary "
            "with a focus on key clinical fields like age, gender, symptoms, duration, and relevant history."
        ),
        verbose=True,
        allow_delegation=False,
        llm=llm
    )

    task = Task(
        description=dedent(f"""
        You are summarizing a completed medical intake form.

        Use the answers below to generate a professional medical summary in **bullet points**:
        {json.dumps(combined, indent=2)}

        🟢 **Guidelines:**
        - Highlight key fields like: Name, Age, Gender, Primary Complaint or Symptoms, Duration, Past Medical History, Medications, Allergies
        - Keep each bullet short, informative, and medically relevant
        - Do not repeat the questions; synthesize them into structured points
        - Omit any empty or irrelevant fields

        ✅ Output format:
        - Name: ...
        - Age: ...
        - Gender: ...
        - Symptoms: ...
        - Duration: ...
        - History: ...
        - Medications: ...
        - Allergies: ...
        - Signature Confirmed: Yes/No
        - Date: ...

        Only use bullet points. No intro or conclusion.
        """),
        expected_output="Bullet point list summary of intake answers",
        agent=summary_agent
    )

    crew = Crew(agents=[summary_agent], tasks=[task], verbose=True)
    result = crew.kickoff()
    return result.raw

<<<<<<< HEAD

=======
>>>>>>> 50eb0c73
def validate_answer(answer, question):
    qtype = question.get("type")
    options = question.get("options")

    # Skip validation for signature or text questions
    if qtype in ["signature", "text"]:
        return True

    # Rule-based: date format check
    if qtype == "date":
        if isinstance(answer, str) and answer.strip() == "":
            return True  # allow empty
        try:
            datetime.strptime(answer, "%Y-%m-%d")
        except ValueError:
            raise ValueError("Answer must be a valid date in YYYY-MM-DD format")

    # Rule-based: options check
    if options:
        if isinstance(answer, str) and answer not in options:
            raise ValueError(f"Answer must be one of: {options}")
        if isinstance(answer, list):
            if not all(a in options for a in answer):
                raise ValueError(f"All selected answers must be among: {options}")

    # Skip LLM validation for checkbox or date fields (already rule-based)
    if qtype in ["checkbox", "date"]:
        return True

    # Only run LLM validation for unknown or custom types
    try:
        validator_agent = Agent(
            role="Form Answer Validator",
            goal="Verify if the answer is logically valid for the question",
            backstory="Helps validate answers in a form-filling context and explains why if not valid",
            verbose=False,
            allow_delegation=False,
            llm=llm
        )
        task = Task(
            description=dedent(f"""
            You are validating a form answer. Given the question and answer, determine if the answer makes sense.

            Question: "{question['question']}"
            Answer: "{answer}"

            If the answer is valid, reply exactly: VALID

            If the answer is not valid, reply in the format:
            INVALID: <Short explanation why it's invalid>
            """),
            expected_output="VALID or INVALID: <reason>",
            agent=validator_agent
        )
        crew = Crew(agents=[validator_agent], tasks=[task], verbose=False)
        result = crew.kickoff().raw.strip()

        if result.upper().startswith("VALID"):
            return True
        elif result.upper().startswith("INVALID"):
            reason = result.partition(":")[2].strip()
            raise ValueError(f"LLM Validation failed: {reason}")
        else:
            raise ValueError(f"Unexpected validation output: {result}")
    except Exception as e:
        raise ValueError(f"Answer validation failed: {e}")
<<<<<<< HEAD


# ----------------------- API Endpoints -----------------------
def clean_llm_json(text: str) -> str:
    text = text.replace("“", '"').replace("”", '"').replace("’", "'")
    text = re.sub(r'[\x00-\x1F\x7F]', '', text)  # Remove control characters
    text = re.sub(r",(\s*[}\]])", r"\1", text)  # Trailing commas
    text = re.sub(r"```json|```", "", text, flags=re.IGNORECASE)  # Remove markdown blocks
    return text.strip()
=======
>>>>>>> 50eb0c73

# ----------------------- API Endpoints -----------------------
def clean_llm_json(text: str) -> str:
    text = text.replace("“", '"').replace("”", '"').replace("’", "'")
    text = re.sub(r'[\x00-\x1F\x7F]', '', text)  # Remove control characters
    text = re.sub(r",(\s*[}\]])", r"\1", text)  # Trailing commas
    text = re.sub(r"```json|```", "", text, flags=re.IGNORECASE)  # Remove markdown blocks
    return text.strip()

# Dummy session_store (use a database or Redis in production)
session_store = {}

<<<<<<< HEAD

=======
>>>>>>> 50eb0c73
def ask_next_followup_step(original_input: str, previous_answers: dict) -> dict:
    followup_agent = Agent(
        role="Telemedicine Diagnostic Assistant",
        goal="Identify exact single-word disease name or ask follow-up",
        backstory="Acts as a step-by-step medical assistant in a telemedicine chatbot, returning exact disease names for routing to appropriate forms.",
        verbose=False,
        allow_delegation=False,
        llm=llm
    )
<<<<<<< HEAD

    qa_str = "\n".join(f"- {q}: {a}" for q, a in previous_answers.items())

    task = Task(
        description=dedent(f"""
    You are assisting in a telemedicine triage session.

    Symptom: "{original_input}"

    Patient has already answered:
    {qa_str if qa_str else "None"}

    ⚠️ Do not repeat previous questions.

    🤖 Use the **answers to guide your logic**:
    - If they say “No” to exertion-based symptoms, consider **non-cardiac** causes.
    - If they say “Yes” to heartburn or meals, consider **digestive**.

    👉 If more clarification is needed, return:
    {{
    "next_question": {{
        "question": "...",
        "type": "checkbox",
        "options": ["Yes", "No"]
    }}
    }}

    👉 If confident, return:
    {{
    "disease": "gastritis"
    }}

    ⚠️ Disease must be one lowercase word. No commentary.
    """),
        expected_output="Strict JSON with either 'next_question' or 'disease'",
        agent=followup_agent
    )

    crew = Crew(agents=[followup_agent], tasks=[task], verbose=False)
    result = crew.kickoff()
    raw_output = crew.kickoff().raw.strip()
    logging.error(f"[LLM RAW OUTPUT] {raw_output}")  # 👈 critical

    try:
        cleaned = clean_llm_json(raw_output)
        logging.error(f"[CLEANED OUTPUT] {cleaned}")  # 👈 see if it's valid JSON now
        parsed = json.loads(cleaned)
        return parsed
    except Exception as e:
        logging.exception("❌ JSON parsing failed in follow-up step")
        raise ValueError("Failed to parse LLM output for follow-up step")


def start_form_filling_flow(session_id, input_text, disease):
    # Step 1: Classify detailed disease to category using LLM
    category = classify_disease_to_category(disease)

    # Step 2: Load the form PDF based on category
    pdf_path = os.path.join("forms", f"{category}.pdf")
    if not os.path.exists(pdf_path):
        pdf_path = os.path.join("forms", "generic.pdf")

    print(f"🎯 Disease: {disease}")
    print(f"📂 Category: {category}")
    print(f"📄 PDF picked: {pdf_path}")
    # Step 3: Extract text from the PDF
    with pdfplumber.open(pdf_path) as pdf:
        text = ''.join(page.extract_text() or '' for page in pdf.pages)

    if not text.strip():
        raise ValueError("No extractable text in PDF")

    # Step 4: Generate questions from form content
    questions = generate_questions_from_text(text)
    raw_output = clean_llm_json(questions.raw)
    questions_list = json.loads(raw_output)

    # Step 5: Try to prefill answers from user input
    prefilled = prefill_answers_from_questions(input_text, questions_list)
    answers = [prefilled.get(q['question'], None) for q in questions_list]
    unanswered_index = get_next_unanswered_index(answers)

    # Step 6: Store session state
    session_store[session_id] = {
        "questions": questions_list,
        "answers": answers,
        "current_index": unanswered_index,
        "current_phase": "form_filling",
        "disease": disease,
        "category": category
    }

    # Step 7: Return next step
    if unanswered_index is None:
        summary = generate_summary_from_answers(answers, questions_list)
        return {
            "message": "Form fully prefilled!",
            "answers": answers,
            "summary": summary,
            "next_question": None,
            "current_phase": "form_filling"
        }

    return {
        "next_question": questions_list[unanswered_index],
        "session_id": session_id,
        "prefilled_answers": prefilled,
        "current_phase": "form_filling"
    }


def classify_disease_to_category(disease_name: str) -> str:
    classifier_agent = Agent(
        role="Medical Disease Category Classifier",
        goal="Map detailed diseases to general one-word categories",
        backstory="Helps group specific diagnoses into simplified categories for form routing (e.g., cardiac, respiratory, digestive).",
        verbose=False,
        allow_delegation=False,
        llm=llm
    )

    task = Task(
        description=dedent(f"""
You are classifying a medical disease into a general one-word category.

Given the disease: "{disease_name}"

Choose ONE of the following categories:
cardiac
respiratory
neurology
mental
digestive
endocrine
fever
dermatology
pain
urinary
dental
general

Return ONLY the category name. No punctuation. No extra words. Lowercase only.

Examples:
"myocardial infarction" → "cardiac"
"panic attack" → "mental"
"gastritis" → "digestive"
        """),
        expected_output="One of the listed category names",
        agent=classifier_agent
    )

    crew = Crew(agents=[classifier_agent], tasks=[task], verbose=False)
    result = crew.kickoff()
    return result.raw.strip().lower()


@app.post("/load-form")
def load_form_from_description(request: DescriptionRequest):
    try:
        description = request.description

        if not description and request.voice_description:
            description = transcribe_base64_audio(request.voice_description)

        if not description:
            raise ValueError("No description or voice input provided")

=======

    qa_str = "\n".join(f"- {q}: {a}" for q, a in previous_answers.items())

    task = Task(
    description=dedent(f"""
    You are assisting in a telemedicine triage session.

    Symptom: "{original_input}"

    Patient has already answered:
    {qa_str if qa_str else "None"}

    ⚠️ Do not repeat previous questions.

    🤖 Use the **answers to guide your logic**:
    - If they say “No” to exertion-based symptoms, consider **non-cardiac** causes.
    - If they say “Yes” to heartburn or meals, consider **digestive**.

    👉 If more clarification is needed, return:
    {{
    "next_question": {{
        "question": "...",
        "type": "checkbox",
        "options": ["Yes", "No"]
    }}
    }}

    👉 If confident, return:
    {{
    "disease": "gastritis"
    }}

    ⚠️ Disease must be one lowercase word. No commentary.
    """),
    expected_output="Strict JSON with either 'next_question' or 'disease'",
    agent=followup_agent
    )

    crew = Crew(agents=[followup_agent], tasks=[task], verbose=False)
    result = crew.kickoff()
    raw_output = crew.kickoff().raw.strip()
    logging.error(f"[LLM RAW OUTPUT] {raw_output}")  # 👈 critical

    try:
        cleaned = clean_llm_json(raw_output)
        logging.error(f"[CLEANED OUTPUT] {cleaned}")  # 👈 see if it's valid JSON now
        parsed = json.loads(cleaned)
        return parsed
    except Exception as e:
        logging.exception("❌ JSON parsing failed in follow-up step")
        raise ValueError("Failed to parse LLM output for follow-up step")

def start_form_filling_flow(session_id, input_text, disease):
    # Step 1: Classify detailed disease to category using LLM
    category = classify_disease_to_category(disease)

    # Step 2: Load the form PDF based on category
    pdf_path = os.path.join("forms", f"{category}.pdf")
    if not os.path.exists(pdf_path):
        pdf_path = os.path.join("forms", "generic.pdf")

    print(f"🎯 Disease: {disease}")
    print(f"📂 Category: {category}")
    print(f"📄 PDF picked: {pdf_path}")
    # Step 3: Extract text from the PDF
    with pdfplumber.open(pdf_path) as pdf:
        text = ''.join(page.extract_text() or '' for page in pdf.pages)

    if not text.strip():
        raise ValueError("No extractable text in PDF")

    # Step 4: Generate questions from form content
    questions = generate_questions_from_text(text)
    raw_output = clean_llm_json(questions.raw)
    questions_list = json.loads(raw_output)

    # Step 5: Try to prefill answers from user input
    prefilled = prefill_answers_from_questions(input_text, questions_list)
    answers = [prefilled.get(q['question'], None) for q in questions_list]
    unanswered_index = get_next_unanswered_index(answers)

    # Step 6: Store session state
    session_store[session_id] = {
        "questions": questions_list,
        "answers": answers,
        "current_index": unanswered_index,
        "current_phase": "form_filling",
        "disease": disease,
        "category": category
    }

    # Step 7: Return next step
    if unanswered_index is None:
        summary = generate_summary_from_answers(answers, questions_list)
        return {
            "message": "Form fully prefilled!",
            "answers": answers,
            "summary": summary,
            "next_question": None,
            "current_phase": "form_filling"
        }

    return {
        "next_question": questions_list[unanswered_index],
        "session_id": session_id,
        "prefilled_answers": prefilled,
        "current_phase": "form_filling"
    }

def classify_disease_to_category(disease_name: str) -> str:
    classifier_agent = Agent(
        role="Medical Disease Category Classifier",
        goal="Map detailed diseases to general one-word categories",
        backstory="Helps group specific diagnoses into simplified categories for form routing (e.g., cardiac, respiratory, digestive).",
        verbose=False,
        allow_delegation=False,
        llm=llm
    )

    task = Task(
        description=dedent(f"""
You are classifying a medical disease into a general one-word category.

Given the disease: "{disease_name}"

Choose ONE of the following categories:
cardiac
respiratory
neurology
mental
digestive
endocrine
fever
dermatology
pain
urinary
general

Return ONLY the category name. No punctuation. No extra words. Lowercase only.

Examples:
"myocardial infarction" → "cardiac"
"panic attack" → "mental"
"gastritis" → "digestive"
        """),
        expected_output="One of the listed category names",
        agent=classifier_agent
    )

    crew = Crew(agents=[classifier_agent], tasks=[task], verbose=False)
    result = crew.kickoff()
    return result.raw.strip().lower()

@app.post("/load-form")
def load_form_from_description(request: DescriptionRequest):
    try:
        description = request.description
>>>>>>> 50eb0c73
        session_id = f"clarify_{hash(description)}"
        session_store[session_id] = {
            "original_input": description,
            "clarification_state": {"previous_answers": {}},
            "current_phase": "clarification"
        }

        result = ask_next_followup_step(description, {})

        if "next_question" in result:
            session_store[session_id]["clarification_state"]["current_question"] = result["next_question"]["question"]
            return {
                "next_question": result["next_question"],
                "session_id": session_id,
                "current_phase": "clarification"
            }

        elif "disease" in result:
            disease = result["disease"]
            return start_form_filling_flow(session_id, description, disease)

        return {"error": "Unable to classify or continue"}

    except Exception as e:
        logging.error("Error in /load-form", exc_info=True)
        return {"error": str(e)}

@app.post("/next")
def next_question(data: AnswerInput):
    session = session_store.get(data.session_id)
    if not session:
        return {"error": "Session not found"}

    if session.get("current_phase") != "form_filling":
        return {"error": "Not in form filling phase"}

    idx = session["current_index"]
    question = session["questions"][idx]

    try:
        validate_answer(data.answer, question)
    except ValueError as ve:
        return {"error": str(ve)}

    session["answers"][idx] = data.answer
    next_idx = get_next_unanswered_index(session["answers"])

    if next_idx is None:
        summary = generate_summary_from_answers(session["answers"], session["questions"])
        return {
            "message": "Form complete",
            "answers": session["answers"],
            "summary": summary
        }

    session["current_index"] = next_idx
    return {"next_question": session["questions"][next_idx]}

<<<<<<< HEAD

=======
>>>>>>> 50eb0c73
@app.post("/followup-step")
def followup_step(data: FollowupStepInput):
    session = session_store.get(data.session_id)
    if not session or session.get("current_phase") != "clarification":
        return {"error": "Invalid session or not in clarification phase"}

    clarification = session.setdefault("clarification_state", {"previous_answers": {}})
    if data.question and data.answer:
        clarification["previous_answers"][data.question] = data.answer

    result = ask_next_followup_step(
        original_input=session["original_input"],
        previous_answers=clarification["previous_answers"]
    )

    if "next_question" in result:
        session["clarification_state"]["current_question"] = result["next_question"]["question"]
        return {"next_question": result["next_question"]}

    elif "disease" in result:
        disease = result["disease"]
        return start_form_filling_flow(data.session_id, session["original_input"], disease)

    return {"error": "Unexpected result from follow-up logic"}


@app.post("/upload-pdf/")
async def upload_pdf(file: UploadFile = File(...)):
    try:
        contents = await file.read()
        filepath = f"temp_{file.filename}"
        with open(filepath, "wb") as f:
            f.write(contents)

        with pdfplumber.open(filepath) as pdf:
            text = ''.join(page.extract_text() or '' for page in pdf.pages)

        if not text.strip():
            raise ValueError("No extractable text in PDF.")

        questions = generate_questions_from_text(text)
        questions_list = json.loads(questions.raw)
        session_id = "upload_user"
        session_store[session_id] = {
            "questions": questions_list,
            "answers": [None] * len(questions_list),
            "current_index": 0
        }

        return {"next_question": questions_list[0], "session_id": session_id}

    except Exception as e:
        logging.error("Upload failed", exc_info=True)
        return JSONResponse(status_code=500, content={"error": str(e)})


# ----------------------- Start App -----------------------

if __name__ == "__main__":
    import uvicorn

    uvicorn.run("main:app", host="0.0.0.0", port=8001, reload=True)<|MERGE_RESOLUTION|>--- conflicted
+++ resolved
@@ -11,30 +11,13 @@
 import re
 from datetime import datetime
 from typing import Optional, Union
-<<<<<<< HEAD
-import base64
-import tempfile
-import whisper  # Use OpenAI Whisper or faster-whisper
-
-whisper_model = whisper.load_model("base")  # Or "small", "medium", etc.
-=======
 
 app = FastAPI()
->>>>>>> 50eb0c73
-
-def transcribe_base64_audio(base64_audio_str: str) -> str:
-    audio_bytes = base64.b64decode(base64_audio_str)
-    with tempfile.NamedTemporaryFile(delete=False, suffix=".wav") as tmpfile:
-        tmpfile.write(audio_bytes)
-        tmpfile.flush()
-        result = whisper_model.transcribe(tmpfile.name)
-    return result["text"].strip()
-
-app = FastAPI()
+
 
 app.add_middleware(
     CORSMiddleware,
-    allow_origins=["http://localhost:5173"],  # frontend origin
+     allow_origins=["http://localhost:5173"],  # frontend origin
     allow_credentials=True,
     allow_methods=["GET", "POST", "PUT", "DELETE", "OPTIONS"],
     allow_headers=["*"],
@@ -50,45 +33,22 @@
     temperature=0.7,
     api_key="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"
 )
-<<<<<<< HEAD
-=======
 
 session_store = {}
 
 class DescriptionRequest(BaseModel):
     description: str
->>>>>>> 50eb0c73
 
 class FollowupStepInput(BaseModel):
     session_id: str
     question: Optional[str] = None
     answer: Optional[str] = None
 
-
-class DescriptionRequest(BaseModel):
-    description: Optional[str] = None
-    voice_description: Optional[str] = None
-
-
-
-class FollowupStepInput(BaseModel):
-    session_id: str
-    question: Optional[str] = None
-    answer: Optional[str] = None
-
-
 class AnswerInput(BaseModel):
     session_id: str
     answer: Union[str, list[str]]
-<<<<<<< HEAD
-
-
 # ----------------------- LLM Agents -----------------------
 
-=======
-# ----------------------- LLM Agents -----------------------
-
->>>>>>> 50eb0c73
 
 def generate_questions_from_text(text: str) -> list:
     question_agent = Agent(
@@ -174,7 +134,7 @@
     )
     crew = Crew(agents=[prefill_agent], tasks=[task], verbose=True)
     result = crew.kickoff(inputs={"input": user_input})
-
+    
     prefilled = json.loads(result.raw)
 
     # Fill today’s date for relevant date fields if missing
@@ -187,68 +147,36 @@
 
     return prefilled
 
-
 def get_next_unanswered_index(answers: list):
     for idx, ans in enumerate(answers):
         if ans is None:
             return idx
     return None
 
-
 def generate_summary_from_answers(answers: list, questions: list):
     combined = {q['question']: a for q, a in zip(questions, answers) if a is not None}
-
     summary_agent = Agent(
         role="Medical Summary Generator",
-        goal="Summarize completed intake answers into bullet points",
-        backstory=(
-            "Takes patient intake form responses and produces a clear, concise bullet-point summary "
-            "with a focus on key clinical fields like age, gender, symptoms, duration, and relevant history."
-        ),
+        goal="Summarize completed intake answers",
+        backstory="Builds a readable summary from patient responses",
         verbose=True,
         allow_delegation=False,
         llm=llm
     )
-
     task = Task(
         description=dedent(f"""
-        You are summarizing a completed medical intake form.
-
-        Use the answers below to generate a professional medical summary in **bullet points**:
-        {json.dumps(combined, indent=2)}
-
-        🟢 **Guidelines:**
-        - Highlight key fields like: Name, Age, Gender, Primary Complaint or Symptoms, Duration, Past Medical History, Medications, Allergies
-        - Keep each bullet short, informative, and medically relevant
-        - Do not repeat the questions; synthesize them into structured points
-        - Omit any empty or irrelevant fields
-
-        ✅ Output format:
-        - Name: ...
-        - Age: ...
-        - Gender: ...
-        - Symptoms: ...
-        - Duration: ...
-        - History: ...
-        - Medications: ...
-        - Allergies: ...
-        - Signature Confirmed: Yes/No
-        - Date: ...
-
-        Only use bullet points. No intro or conclusion.
-        """),
-        expected_output="Bullet point list summary of intake answers",
+Use the following completed answers to summarize the patient intake:
+{json.dumps(combined, indent=2)}
+
+Return a clear, concise paragraph summarizing the patient information.
+"""),
+        expected_output="Text summary",
         agent=summary_agent
     )
-
     crew = Crew(agents=[summary_agent], tasks=[task], verbose=True)
     result = crew.kickoff()
     return result.raw
 
-<<<<<<< HEAD
-
-=======
->>>>>>> 50eb0c73
 def validate_answer(answer, question):
     qtype = question.get("type")
     options = question.get("options")
@@ -315,8 +243,6 @@
             raise ValueError(f"Unexpected validation output: {result}")
     except Exception as e:
         raise ValueError(f"Answer validation failed: {e}")
-<<<<<<< HEAD
-
 
 # ----------------------- API Endpoints -----------------------
 def clean_llm_json(text: str) -> str:
@@ -325,24 +251,10 @@
     text = re.sub(r",(\s*[}\]])", r"\1", text)  # Trailing commas
     text = re.sub(r"```json|```", "", text, flags=re.IGNORECASE)  # Remove markdown blocks
     return text.strip()
-=======
->>>>>>> 50eb0c73
-
-# ----------------------- API Endpoints -----------------------
-def clean_llm_json(text: str) -> str:
-    text = text.replace("“", '"').replace("”", '"').replace("’", "'")
-    text = re.sub(r'[\x00-\x1F\x7F]', '', text)  # Remove control characters
-    text = re.sub(r",(\s*[}\]])", r"\1", text)  # Trailing commas
-    text = re.sub(r"```json|```", "", text, flags=re.IGNORECASE)  # Remove markdown blocks
-    return text.strip()
 
 # Dummy session_store (use a database or Redis in production)
 session_store = {}
 
-<<<<<<< HEAD
-
-=======
->>>>>>> 50eb0c73
 def ask_next_followup_step(original_input: str, previous_answers: dict) -> dict:
     followup_agent = Agent(
         role="Telemedicine Diagnostic Assistant",
@@ -352,176 +264,6 @@
         allow_delegation=False,
         llm=llm
     )
-<<<<<<< HEAD
-
-    qa_str = "\n".join(f"- {q}: {a}" for q, a in previous_answers.items())
-
-    task = Task(
-        description=dedent(f"""
-    You are assisting in a telemedicine triage session.
-
-    Symptom: "{original_input}"
-
-    Patient has already answered:
-    {qa_str if qa_str else "None"}
-
-    ⚠️ Do not repeat previous questions.
-
-    🤖 Use the **answers to guide your logic**:
-    - If they say “No” to exertion-based symptoms, consider **non-cardiac** causes.
-    - If they say “Yes” to heartburn or meals, consider **digestive**.
-
-    👉 If more clarification is needed, return:
-    {{
-    "next_question": {{
-        "question": "...",
-        "type": "checkbox",
-        "options": ["Yes", "No"]
-    }}
-    }}
-
-    👉 If confident, return:
-    {{
-    "disease": "gastritis"
-    }}
-
-    ⚠️ Disease must be one lowercase word. No commentary.
-    """),
-        expected_output="Strict JSON with either 'next_question' or 'disease'",
-        agent=followup_agent
-    )
-
-    crew = Crew(agents=[followup_agent], tasks=[task], verbose=False)
-    result = crew.kickoff()
-    raw_output = crew.kickoff().raw.strip()
-    logging.error(f"[LLM RAW OUTPUT] {raw_output}")  # 👈 critical
-
-    try:
-        cleaned = clean_llm_json(raw_output)
-        logging.error(f"[CLEANED OUTPUT] {cleaned}")  # 👈 see if it's valid JSON now
-        parsed = json.loads(cleaned)
-        return parsed
-    except Exception as e:
-        logging.exception("❌ JSON parsing failed in follow-up step")
-        raise ValueError("Failed to parse LLM output for follow-up step")
-
-
-def start_form_filling_flow(session_id, input_text, disease):
-    # Step 1: Classify detailed disease to category using LLM
-    category = classify_disease_to_category(disease)
-
-    # Step 2: Load the form PDF based on category
-    pdf_path = os.path.join("forms", f"{category}.pdf")
-    if not os.path.exists(pdf_path):
-        pdf_path = os.path.join("forms", "generic.pdf")
-
-    print(f"🎯 Disease: {disease}")
-    print(f"📂 Category: {category}")
-    print(f"📄 PDF picked: {pdf_path}")
-    # Step 3: Extract text from the PDF
-    with pdfplumber.open(pdf_path) as pdf:
-        text = ''.join(page.extract_text() or '' for page in pdf.pages)
-
-    if not text.strip():
-        raise ValueError("No extractable text in PDF")
-
-    # Step 4: Generate questions from form content
-    questions = generate_questions_from_text(text)
-    raw_output = clean_llm_json(questions.raw)
-    questions_list = json.loads(raw_output)
-
-    # Step 5: Try to prefill answers from user input
-    prefilled = prefill_answers_from_questions(input_text, questions_list)
-    answers = [prefilled.get(q['question'], None) for q in questions_list]
-    unanswered_index = get_next_unanswered_index(answers)
-
-    # Step 6: Store session state
-    session_store[session_id] = {
-        "questions": questions_list,
-        "answers": answers,
-        "current_index": unanswered_index,
-        "current_phase": "form_filling",
-        "disease": disease,
-        "category": category
-    }
-
-    # Step 7: Return next step
-    if unanswered_index is None:
-        summary = generate_summary_from_answers(answers, questions_list)
-        return {
-            "message": "Form fully prefilled!",
-            "answers": answers,
-            "summary": summary,
-            "next_question": None,
-            "current_phase": "form_filling"
-        }
-
-    return {
-        "next_question": questions_list[unanswered_index],
-        "session_id": session_id,
-        "prefilled_answers": prefilled,
-        "current_phase": "form_filling"
-    }
-
-
-def classify_disease_to_category(disease_name: str) -> str:
-    classifier_agent = Agent(
-        role="Medical Disease Category Classifier",
-        goal="Map detailed diseases to general one-word categories",
-        backstory="Helps group specific diagnoses into simplified categories for form routing (e.g., cardiac, respiratory, digestive).",
-        verbose=False,
-        allow_delegation=False,
-        llm=llm
-    )
-
-    task = Task(
-        description=dedent(f"""
-You are classifying a medical disease into a general one-word category.
-
-Given the disease: "{disease_name}"
-
-Choose ONE of the following categories:
-cardiac
-respiratory
-neurology
-mental
-digestive
-endocrine
-fever
-dermatology
-pain
-urinary
-dental
-general
-
-Return ONLY the category name. No punctuation. No extra words. Lowercase only.
-
-Examples:
-"myocardial infarction" → "cardiac"
-"panic attack" → "mental"
-"gastritis" → "digestive"
-        """),
-        expected_output="One of the listed category names",
-        agent=classifier_agent
-    )
-
-    crew = Crew(agents=[classifier_agent], tasks=[task], verbose=False)
-    result = crew.kickoff()
-    return result.raw.strip().lower()
-
-
-@app.post("/load-form")
-def load_form_from_description(request: DescriptionRequest):
-    try:
-        description = request.description
-
-        if not description and request.voice_description:
-            description = transcribe_base64_audio(request.voice_description)
-
-        if not description:
-            raise ValueError("No description or voice input provided")
-
-=======
 
     qa_str = "\n".join(f"- {q}: {a}" for q, a in previous_answers.items())
 
@@ -679,7 +421,6 @@
 def load_form_from_description(request: DescriptionRequest):
     try:
         description = request.description
->>>>>>> 50eb0c73
         session_id = f"clarify_{hash(description)}"
         session_store[session_id] = {
             "original_input": description,
@@ -738,10 +479,6 @@
     session["current_index"] = next_idx
     return {"next_question": session["questions"][next_idx]}
 
-<<<<<<< HEAD
-
-=======
->>>>>>> 50eb0c73
 @app.post("/followup-step")
 def followup_step(data: FollowupStepInput):
     session = session_store.get(data.session_id)
@@ -797,10 +534,8 @@
         logging.error("Upload failed", exc_info=True)
         return JSONResponse(status_code=500, content={"error": str(e)})
 
-
 # ----------------------- Start App -----------------------
 
 if __name__ == "__main__":
     import uvicorn
-
     uvicorn.run("main:app", host="0.0.0.0", port=8001, reload=True)