--- conflicted
+++ resolved
@@ -10,11 +10,8 @@
 import json
 import re
 from datetime import datetime
-<<<<<<< HEAD
 from typing import Optional, Union
 
-=======
->>>>>>> 4e18c1d4
 app = FastAPI()
 
 
@@ -34,10 +31,8 @@
 llm = LLM(
     model="groq/gemma2-9b-it",
     temperature=0.7,
-    api_key="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"
+    api_key="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"
 )
-class DescriptionRequest(BaseModel):
-    description: str
 
 session_store = {}
 
@@ -250,7 +245,6 @@
         raise ValueError(f"Answer validation failed: {e}")
 
 # ----------------------- API Endpoints -----------------------
-<<<<<<< HEAD
 def clean_llm_json(text: str) -> str:
     text = text.replace("“", '"').replace("”", '"').replace("’", "'")
     text = re.sub(r'[\x00-\x1F\x7F]', '', text)  # Remove control characters
@@ -270,28 +264,6 @@
         allow_delegation=False,
         llm=llm
     )
-=======
-def clean_llm_json(text):
-    # Remove control characters and fix common mistakes
-    cleaned = text.replace('\r', '').replace('\t', ' ')
-    cleaned = re.sub(r'[\x00-\x1F\x7F]', '', cleaned)  # Remove non-printable chars
-    return cleaned.strip()
-
-
-# Define your request body model
-
-
-# Dummy session_store (use a database or Redis in production)
-session_store = {}
-
-@app.post("/load-form")
-def load_form_from_description(request: DescriptionRequest):
-    try:
-        description = request.description
-
-        condition = classify_symptom_with_llm(description)
-        logging.info(f"Condition: {condition}")
->>>>>>> 4e18c1d4
 
     qa_str = "\n".join(f"- {q}: {a}" for q, a in previous_answers.items())
 
@@ -335,7 +307,6 @@
     raw_output = crew.kickoff().raw.strip()
     logging.error(f"[LLM RAW OUTPUT] {raw_output}")  # 👈 critical
 
-<<<<<<< HEAD
     try:
         cleaned = clean_llm_json(raw_output)
         logging.error(f"[CLEANED OUTPUT] {cleaned}")  # 👈 see if it's valid JSON now
@@ -383,11 +354,6 @@
         "disease": disease,
         "category": category
     }
-=======
-        questions = generate_questions_from_text(text)
-        raw_output = clean_llm_json(questions.raw)
-        questions_list = json.loads(raw_output)
->>>>>>> 4e18c1d4
 
     # Step 7: Return next step
     if unanswered_index is None:
@@ -482,7 +448,6 @@
         logging.error("Error in /load-form", exc_info=True)
         return {"error": str(e)}
 
-
 @app.post("/next")
 def next_question(data: AnswerInput):
     session = session_store.get(data.session_id)
@@ -508,13 +473,7 @@
         return {
             "message": "Form complete",
             "answers": session["answers"],
-<<<<<<< HEAD
             "summary": summary
-=======
-            "summary": summary,
-           
-            
->>>>>>> 4e18c1d4
         }
 
     session["current_index"] = next_idx
